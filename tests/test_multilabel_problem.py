import numpy as np
from sklearn.datasets import fetch_mldata

from pystruct.learners import OneSlackSSVM
from pystruct.models import MultiLabelModel


<<<<<<< HEAD
## def test_multilabel_yeast_independent():
##     yeast = fetch_mldata("yeast")
##     X = yeast.data
##     y = yeast.target.toarray().T.astype(np.int)
##     # no edges for the moment
##     edges = np.zeros((0, 2), dtype=np.int)
##     pbl = MultiLabelProblem(n_features=X.shape[1], n_labels=y.shape[1],
##                             edges=edges)
##     ssvm = OneSlackSSVM(pbl, verbose=10)
##     ssvm.fit(X, y)
##     #from IPython.core.debugger import Tracer
##     #Tracer()()
=======
def test_multilabel_yeast_independent():
    # WORK IN PROGRESS!!
    #yeast = fetch_mldata("yeast")
    #X = yeast.data
    #y = yeast.target.toarray().T.astype(np.int)
    ## no edges for the moment
    #edges = np.zeros((0, 2), dtype=np.int)
    #pbl = MultiLabelModel(n_features=X.shape[1], n_labels=y.shape[1],
                            #edges=edges)
    #ssvm = OneSlackSSVM(pbl, verbose=10)
    #ssvm.fit(X, y)
    pass
>>>>>>> b5f3e543
<|MERGE_RESOLUTION|>--- conflicted
+++ resolved
@@ -4,21 +4,6 @@
 from pystruct.learners import OneSlackSSVM
 from pystruct.models import MultiLabelModel
 
-
-<<<<<<< HEAD
-## def test_multilabel_yeast_independent():
-##     yeast = fetch_mldata("yeast")
-##     X = yeast.data
-##     y = yeast.target.toarray().T.astype(np.int)
-##     # no edges for the moment
-##     edges = np.zeros((0, 2), dtype=np.int)
-##     pbl = MultiLabelProblem(n_features=X.shape[1], n_labels=y.shape[1],
-##                             edges=edges)
-##     ssvm = OneSlackSSVM(pbl, verbose=10)
-##     ssvm.fit(X, y)
-##     #from IPython.core.debugger import Tracer
-##     #Tracer()()
-=======
 def test_multilabel_yeast_independent():
     # WORK IN PROGRESS!!
     #yeast = fetch_mldata("yeast")
@@ -31,4 +16,3 @@
     #ssvm = OneSlackSSVM(pbl, verbose=10)
     #ssvm.fit(X, y)
     pass
->>>>>>> b5f3e543

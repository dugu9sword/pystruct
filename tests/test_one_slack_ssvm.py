--- conflicted
+++ resolved
@@ -1,6 +1,5 @@
 import numpy as np
 from numpy.testing import assert_array_equal
-<<<<<<< HEAD
 
 try:
   from nose.tools import assert_equal, assert_less
@@ -9,9 +8,6 @@
     assert a == b, '%r was not equal to %r' % (a, b)
   def assert_less(a, b):
     assert a < b, '%r was not less than %r' % (a,b)
-=======
-from nose.tools import assert_equal, assert_less, assert_true
->>>>>>> b2d47cf4
 
 from sklearn.datasets import load_digits
 
